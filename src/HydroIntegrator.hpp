--- conflicted
+++ resolved
@@ -37,11 +37,7 @@
 #include "SimulationBox.hpp"
 #include "Timer.hpp"
 
-<<<<<<< HEAD
-/*! @brief Uncomment this to switch of second order integration. */
-=======
 /*! @brief Uncomment this to switch off second order integration. */
->>>>>>> 272b8b1d
 //#define NO_SECOND_ORDER
 
 #include <cfloat>
@@ -643,21 +639,13 @@
       const double rho_new =
           rho -
           halfdt * (rho * divv + CoordinateVector<>::dot_product(u, drho));
-<<<<<<< HEAD
-      const double ux_new = u.x() - halfdt * (u.x() * divv + rho_inv * dP.x());
-      const double uy_new = u.y() - halfdt * (u.y() * divv + rho_inv * dP.y());
-      const double uz_new = u.z() - halfdt * (u.z() * divv + rho_inv * dP.z());
-=======
       double ux_new = u.x() - halfdt * (u.x() * divv + rho_inv * dP.x());
       double uy_new = u.y() - halfdt * (u.y() * divv + rho_inv * dP.y());
       double uz_new = u.z() - halfdt * (u.z() * divv + rho_inv * dP.z());
->>>>>>> 272b8b1d
       const double P_new =
           P -
           halfdt * (_gamma * P * divv + CoordinateVector<>::dot_product(u, dP));
 
-<<<<<<< HEAD
-=======
       // add gravitational contribution
       const CoordinateVector<> a =
           it.get_hydro_variables().get_gravitational_acceleration();
@@ -665,7 +653,6 @@
       uy_new += halfdt * a.y();
       uz_new += halfdt * a.z();
 
->>>>>>> 272b8b1d
       // update variables
       it.get_hydro_variables().primitives(0) = rho_new;
       it.get_hydro_variables().primitives(1) = ux_new;
